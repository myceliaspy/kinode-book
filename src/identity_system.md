# Identity System

One of the most important features of a peer-to-peer network is the ability to maintain a unique and persistent identity. This identity must be self-sovereign, unforgeable, and easy to discover by peers.Uqbar uses a domain system similar to [ENS](https://ens.domains/) to achieve this. It should be noted that, in our system, the concepts of `domain`, `identity`, and `username` are identical and interchangeable.

Like ENS, Uqbar domains (managed by our `QNS`) are registered by a wallet and owned in the form of an NFT. However, unlike ENS, Uqbar domains never expire. Additionally, they contain metadata necessary to both: 
- demonstrate the provenance of a given identity. 
- route messages to the identity on the Uqbar network.

What does this look like? 

<<<<<<< HEAD
A QNS domain can either be `direct` or `indirect`. When users first boot a node, they may decide between these two domain types and set networking information using a transaction (TODO: clarify). Direct nodes share their literal IP address and port in their metadata, allowing other nodes to message them directly. Again, this is like registering a WWW domain name and pointing it at your web server. However, running a node like this is both technically demanding and a security risk (TODO: why?), so indirect nodes are the best choice for the majority of users that choose to run their own node (TODO: are there users who won't use either an indirect or direct node?).
=======
It's easy enough to check for provenance of a given identity. If you have an Uqbar domain, you can prove ownership by signing a message with the wallet that owns the domain. However, to essentially use your Uqbar identity as a domain name for your personal server, QNS domains have routing information, similar to a DNS record, that points to an IP address.
>>>>>>> d07ff33f

A QNS domain can either be `direct` or `indirect`. When users first boot a node, they may decide between these two domain types as they create their initial identity. Direct nodes share their literal IP address and port in their metadata, allowing other nodes to message them directly. Again, this is similar to registering a WWW domain name and pointing it at your web server. However, running a direct node is both technically demanding (you must maintain the ability of your machine to be accessed remotely) and a security risk (you must open ports on the server to the public internet). Therefore, indirect nodes are the best choice for the majority of users that choose to run their own node (TODO: what about those who have someone else run it? A hosting service?).

Instead of sharing their IP and port, indirect nodes simply post a list of *routers* onchain. These routers are other *direct* nodes that have agreed to forward messages to indirect nodes. When a node wants to send a message to an indirect node, it first finds the node onchain, and then sends the message to one of the routers listed in the node's metadata. The router is responsible for forwarding the message to the indirect node and similarly forwarding messages from that node back to the network at large.

For more information about the architectural specifics of the networking protocol, see [Networking Protocol](./networking_protocol.md). The main takeway for the identity system is that *domain provenance* and *domain resolution* are unified by QNS.

We recognize that users may wish to operate under one of a massive variety of identities, some of which have existed for years. The great thing about NFT-based identities is that they are composable between networks. There are a number of tools to do this (TODO: what is the THIS here?), the most basic of which revolve around simply grouping together multiple ID NFTs by nature of them being in the same wallet (TODO: exactly what you are "doing" here isn't very clear to me—is it using multiple linked identities?). QNS provides the utility of Uqbar networking, but can and should be paired with existing identity solutions, such as ENS or NFT communities, to support profile images, social reputation, and more.

Like .eth for ENS, the QNS domain space is fixed inside the `.uq` top-level domain. However, we reserve the ability to expand domain availability in the future, and governance of the Uqbar protocol will include the ability to manage domain names. Eventually, we hope to link various TLDs to existing NFT communities and other identity systems.<|MERGE_RESOLUTION|>--- conflicted
+++ resolved
@@ -2,17 +2,13 @@
 
 One of the most important features of a peer-to-peer network is the ability to maintain a unique and persistent identity. This identity must be self-sovereign, unforgeable, and easy to discover by peers.Uqbar uses a domain system similar to [ENS](https://ens.domains/) to achieve this. It should be noted that, in our system, the concepts of `domain`, `identity`, and `username` are identical and interchangeable.
 
-Like ENS, Uqbar domains (managed by our `QNS`) are registered by a wallet and owned in the form of an NFT. However, unlike ENS, Uqbar domains never expire. Additionally, they contain metadata necessary to both: 
-- demonstrate the provenance of a given identity. 
+Like ENS, Uqbar domains (managed by our `QNS`) are registered by a wallet and owned in the form of an NFT. However, unlike ENS, Uqbar domains never expire. Additionally, they contain metadata necessary to both:
+- demonstrate the provenance of a given identity.
 - route messages to the identity on the Uqbar network.
 
-What does this look like? 
+What does this look like?
 
-<<<<<<< HEAD
-A QNS domain can either be `direct` or `indirect`. When users first boot a node, they may decide between these two domain types and set networking information using a transaction (TODO: clarify). Direct nodes share their literal IP address and port in their metadata, allowing other nodes to message them directly. Again, this is like registering a WWW domain name and pointing it at your web server. However, running a node like this is both technically demanding and a security risk (TODO: why?), so indirect nodes are the best choice for the majority of users that choose to run their own node (TODO: are there users who won't use either an indirect or direct node?).
-=======
 It's easy enough to check for provenance of a given identity. If you have an Uqbar domain, you can prove ownership by signing a message with the wallet that owns the domain. However, to essentially use your Uqbar identity as a domain name for your personal server, QNS domains have routing information, similar to a DNS record, that points to an IP address.
->>>>>>> d07ff33f
 
 A QNS domain can either be `direct` or `indirect`. When users first boot a node, they may decide between these two domain types as they create their initial identity. Direct nodes share their literal IP address and port in their metadata, allowing other nodes to message them directly. Again, this is similar to registering a WWW domain name and pointing it at your web server. However, running a direct node is both technically demanding (you must maintain the ability of your machine to be accessed remotely) and a security risk (you must open ports on the server to the public internet). Therefore, indirect nodes are the best choice for the majority of users that choose to run their own node (TODO: what about those who have someone else run it? A hosting service?).
 
