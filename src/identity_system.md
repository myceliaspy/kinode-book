# Identity System

One of the most important features of a peer-to-peer network is the ability to maintain a unique and persistent identity.
This identity must be self-sovereign, unforgeable, and easy to discover by peers.
NectarOS uses a domain system similar to [ENS](https://ens.domains/) to achieve this.
It should be noted that, in our system, the concepts of `domain`, `identity`, and `username` are identical and interchangeable.

Like ENS, Nectar domains (managed by our NDNS) are registered by a wallet and owned in the form of an NFT.
However, unlike ENS, Nectar domains never expire. Additionally, they contain metadata necessary to both:
- demonstrate the provenance of a given identity.
- route messages to the identity on the Nectar network.

<<<<<<< HEAD
QNS provides both sensible defaults and flexibility.
The cheapest option is also the default: minting a new NFT, a `.nec` TLD.
However, unlike ENS, QNS is not restricted to a single set of NFTs.
=======
NDNS provides both sensible defaults and flexibility.
The cheapest option is also the default: minting a new NFT, a `.nec` TLD.
However, unlike ENS, NDNS is not restricted to a single set of NFTs.
>>>>>>> 13597ca1
Instead, it is designed to easily extend and wrap existing NFTs, enabling users to use identities they are already attached to as their Nectar identity.

What does this look like in practice?

It's easy enough to check for provenance of a given identity.
If you have an Nectar domain, you can prove ownership by signing a message with the wallet that owns the domain.
However, to essentially use your Nectar identity as a domain name for your personal server, NDNS domains have routing information, similar to a DNS record, that points to an IP address.

A NDNS domain can either be `direct` or `indirect`.
When users first boot a node, they may decide between these two domain types as they create their initial identity.
Direct nodes share their literal IP address and port in their metadata, allowing other nodes to message them directly.
Again, this is similar to registering a WWW domain name and pointing it at your web server.
However, running a direct node is both technically demanding (you must maintain the ability of your machine to be accessed remotely) and a security risk (you must open ports on the server to the public internet).
Therefore, indirect nodes are the best choice for the majority of users that choose to run their own node (TODO: what about those who have someone else run it? A hosting service?).

Instead of sharing their IP and port, indirect nodes simply post a list of *routers* onchain.
These routers are other *direct* nodes that have agreed to forward messages to indirect nodes.
When a node wants to send a message to an indirect node, it first finds the node onchain, and then sends the message to one of the routers listed in the node's metadata.
The router is responsible for forwarding the message to the indirect node and similarly forwarding messages from that node back to the network at large.

For more information about the architectural specifics of the networking protocol, see [Networking Protocol](./networking_protocol.md).
The main takeaway for the identity system is that *domain provenance* and *domain resolution* are unified by NDNS.

<<<<<<< HEAD
Like .eth for ENS, the QNS domain space is fixed inside the `.nec` top-level domain.
=======
Like .eth for ENS, the NDNS domain space is fixed inside the `.nec` top-level domain.
>>>>>>> 13597ca1
However, we reserve the ability to expand domain availability in the future, and governance of the Nectar protocol will include the ability to manage domain names.
Eventually, we hope to link various TLDs to existing NFT communities and other identity systems.<|MERGE_RESOLUTION|>--- conflicted
+++ resolved
@@ -10,15 +10,9 @@
 - demonstrate the provenance of a given identity.
 - route messages to the identity on the Nectar network.
 
-<<<<<<< HEAD
-QNS provides both sensible defaults and flexibility.
-The cheapest option is also the default: minting a new NFT, a `.nec` TLD.
-However, unlike ENS, QNS is not restricted to a single set of NFTs.
-=======
 NDNS provides both sensible defaults and flexibility.
 The cheapest option is also the default: minting a new NFT, a `.nec` TLD.
 However, unlike ENS, NDNS is not restricted to a single set of NFTs.
->>>>>>> 13597ca1
 Instead, it is designed to easily extend and wrap existing NFTs, enabling users to use identities they are already attached to as their Nectar identity.
 
 What does this look like in practice?
@@ -42,10 +36,6 @@
 For more information about the architectural specifics of the networking protocol, see [Networking Protocol](./networking_protocol.md).
 The main takeaway for the identity system is that *domain provenance* and *domain resolution* are unified by NDNS.
 
-<<<<<<< HEAD
-Like .eth for ENS, the QNS domain space is fixed inside the `.nec` top-level domain.
-=======
 Like .eth for ENS, the NDNS domain space is fixed inside the `.nec` top-level domain.
->>>>>>> 13597ca1
 However, we reserve the ability to expand domain availability in the future, and governance of the Nectar protocol will include the ability to manage domain names.
 Eventually, we hope to link various TLDs to existing NFT communities and other identity systems.