--- conflicted
+++ resolved
@@ -113,21 +113,12 @@
     .send();
 ```
 
-<<<<<<< HEAD
-- in our package manifest:
-    - request_capabilities
-    - grant_capabilities
-
-- from the WIT:
-    - `save_capabilities()`
-=======
 Note that `send()` returns a Result.
 If you know that a `target` and `ipc` was set, you can safely unwrap this: send will only fail if one of those two fields are missing.
 
 Here's the full process code, with both sending and handling the message:
 ```rust
 use uqbar_process_lib::{await_message, call_init, println, Address, Request};
->>>>>>> f69c0102
 
 wit_bindgen::generate!({
     path: "wit",
