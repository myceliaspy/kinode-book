--- conflicted
+++ resolved
@@ -117,16 +117,9 @@
 
   - `None`: The process will take no action upon exiting.
   - `Restart`: The process will automatically restart after termination.
-<<<<<<< HEAD
-  - `Requests: Vec<(Address, Request, Option<Payload>)>`: Upon process termination, a series of predefined requests will be dispatched. This feature is particularly useful for notifying other processes about the termination of this child process.
+  - `Requests: Vec<(Address, Request, Option<Payload>)>`: Upon process termination, a series of predefined requests will be dispatched.
 - `request_capabilities: Vec<Capability>`: This argument is for passing immediate capabilities to the child process. As illustrated in the provided example, the parent's http_client messaging capability was shared with the child.
 - `grant_capabilities: Vec<ProcessId>`: This argument is for granting capabilities to other processes on start. However, for security reasons, we limit it just to the `"messaging"` cap for messaging this process back, hence why it is a `Vec<ProcessId>` instead of vector of arbitrary capabilities.
-=======
-  - `Requests: Vec<(Address, Request, Option<Payload>)>`: Upon process termination, a series of predefined requests will be dispatched.
-  This feature is particularly useful for notifying other processes about the termination of this child process.
-- `capabilities: Vec<SignedCapability>`: This argument is for passing immediate capabilities to the child process.
-As illustrated in the provided example, the parent's http_client messaging capability was shared with the child.
->>>>>>> f69c0102
 - `public: bool`: This boolean value determines whether the process can receive messages from other processes by default.
 
 The fields within the spawn function closely mirror those found in the pkg/manifest.json file of your project, providing a consistent and intuitive setup for process management.