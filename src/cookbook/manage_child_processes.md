# Spawning and Managing Child Processes

In Nectar OS, a "parent" process can create additional processes, known as "children".
These child processes are particularly useful for handling intensive tasks (referred to as "workers") that require long computation times without hindering the performance of the main application.
They are also beneficial for segregating distinct logical components.
Each process is its own subdirectory within the package.
E.g., for Rust processes, each is its own Rust project, complete with a separate Cargo.toml file.

Your package's file structure might resemble the following:

```
my-package/
├─ pkg/
│  ├─ metadata.json
│  ├─ manifest.json
├─ parent/
│  ├─ src/
│  ├─ Cargo.toml
│  ├─ Cargo.lock
├─ child/
│  ├─ src/
│  ├─ Cargo.toml
│  ├─ Cargo.lock
```
To initiate a child process, use the `spawn` function from `nectar_process_lib`.
The following example demonstrates a basic parent process whose sole function is to spawn a child process and grant it the ability to send messages using `http_client`:
```rust
// imports
<<<<<<< HEAD
use nectar_process_lib::{println, spawn, get_capability, Address, Capabilities, OnExit};
=======
use uqbar_process_lib::{println, spawn, Address, Capability, OnExit};
>>>>>>> 1cc53262

// boilerplate to generate types
wit_bindgen::generate!({
    path: "wit",
    world: "process",
    exports: {
        world: Component,
    },
});

struct Component;

// parent app component boilerplate
impl Guest for Component {
    fn init(our: String) {
        // unpack the address string and print it to the terminal
        let our = Address::from_str(&our).unwrap();
        println!("{our}: start");

<<<<<<< HEAD
        // the parents app already has the capability to message http_client here we
        // are fetching that capability so that we can pass it to the child in `spawn`
        let Some(http_client_cap) = get_capability(
            &Address::new(&our.node, ProcessId::from_str("http_client:sys:nectar").unwrap()),
            &"\"messaging\"".into(),
        ) else { todo!()};

=======
>>>>>>> 1cc53262
        // this function actually spawns the child process
        let spawned_process_id: ProcessId = match spawn(
            // name of the child process
            Some("spawned_child_process".to_string()),
            // path to find the compiled Wasm file for the child process
            "/child.wasm",
            // what to do when this process crashes/panics/finishes
            OnExit::None,
            // capabilities to pass onto the child
            vec![
                // the parents app already has the capability to message http_client here
                // so we are just passing it onto the child
                Capability {
                    issuer: Address::new(&our.node, ProcessId::from_str("http_client:sys:uqbar").unwrap()),
                    params: "\"messaging\"".into(),
                }
            ]),
            vec![],
            // this process will not be public
            false,
        ) {
            Ok(spawned_process_id) => spawned_process_id,
            Err(e) => {
                panic!("couldn't spawn"); //  TODO
            }
        }
    }
}
```

The child process can be anything, for simplicity's sake let's make it a degenerate process that does nothing but print it's name and die:
```rust
// same boilerplate as above
use nectar_process_lib::{println, Address};

wit_bindgen::generate!({
    // note that the WIT file can be in any directory
    path: "wit",
    world: "process",
    exports: {
        world: Component,
    },
});

struct Component;

// child app component boilerplate
impl Guest for Component {
    fn init(our: String) {
        // unpack the address string and print it to the terminal
        let our = Address::from_str(&our).unwrap();
        println!("{our}: start");

        // print something else out
        println!("this is the child process, wow!");
    }
}
```
The spawn function in Nectar comprises several parameters, each serving a specific purpose in the process creation:

- `name: Option<String>`: This parameter specifies the name of the process.
If set to None, the process is automatically assigned a numerical identifier, resulting in a ProcessId formatted like `123456789:my-package:john.uq`.

- `wasm_path: String`: Indicates the location of the compiled WebAssembly (Wasm) bytecode for the process.
This path should be relative to the `/pkg` directory in your project.

- `on_exit: OnExit`: Determines the behavior of the process upon termination, whether due to completion, a crash, or a panic.
OnExit is an enum with three potential values:

  - `None`: The process will take no action upon exiting.
  - `Restart`: The process will automatically restart after termination.
  - `Requests: Vec<(Address, Request, Option<Payload>)>`: Upon process termination, a series of predefined requests will be dispatched.
<<<<<<< HEAD
  This feature is particularly useful for notifying other processes about the termination of this child process.
- `capabilities: Vec<SignedCapability>`: This argument is for passing immediate capabilities to the child process.
As illustrated in the provided example, the parent's `http_client` messaging capability was shared with the child.
=======
- `request_capabilities: Vec<Capability>`: This argument is for passing immediate capabilities to the child process. As illustrated in the provided example, the parent's http_client messaging capability was shared with the child.
- `grant_capabilities: Vec<ProcessId>`: This argument is for granting capabilities to other processes on start. However, for security reasons, you limit it just to the `"messaging"` cap for messaging this process back, hence why it is a `Vec<ProcessId>` instead of vector of arbitrary capabilities.
>>>>>>> 1cc53262
- `public: bool`: This boolean value determines whether the process can receive messages from other processes by default.

The fields within the spawn function closely mirror those found in the pkg/manifest.json file of your project, providing a consistent and intuitive setup for process management.<|MERGE_RESOLUTION|>--- conflicted
+++ resolved
@@ -26,11 +26,7 @@
 The following example demonstrates a basic parent process whose sole function is to spawn a child process and grant it the ability to send messages using `http_client`:
 ```rust
 // imports
-<<<<<<< HEAD
-use nectar_process_lib::{println, spawn, get_capability, Address, Capabilities, OnExit};
-=======
-use uqbar_process_lib::{println, spawn, Address, Capability, OnExit};
->>>>>>> 1cc53262
+use nectar_process_lib::{println, spawn, Address, Capability, OnExit};
 
 // boilerplate to generate types
 wit_bindgen::generate!({
@@ -50,16 +46,6 @@
         let our = Address::from_str(&our).unwrap();
         println!("{our}: start");
 
-<<<<<<< HEAD
-        // the parents app already has the capability to message http_client here we
-        // are fetching that capability so that we can pass it to the child in `spawn`
-        let Some(http_client_cap) = get_capability(
-            &Address::new(&our.node, ProcessId::from_str("http_client:sys:nectar").unwrap()),
-            &"\"messaging\"".into(),
-        ) else { todo!()};
-
-=======
->>>>>>> 1cc53262
         // this function actually spawns the child process
         let spawned_process_id: ProcessId = match spawn(
             // name of the child process
@@ -132,14 +118,12 @@
   - `None`: The process will take no action upon exiting.
   - `Restart`: The process will automatically restart after termination.
   - `Requests: Vec<(Address, Request, Option<Payload>)>`: Upon process termination, a series of predefined requests will be dispatched.
-<<<<<<< HEAD
-  This feature is particularly useful for notifying other processes about the termination of this child process.
-- `capabilities: Vec<SignedCapability>`: This argument is for passing immediate capabilities to the child process.
-As illustrated in the provided example, the parent's `http_client` messaging capability was shared with the child.
-=======
-- `request_capabilities: Vec<Capability>`: This argument is for passing immediate capabilities to the child process. As illustrated in the provided example, the parent's http_client messaging capability was shared with the child.
-- `grant_capabilities: Vec<ProcessId>`: This argument is for granting capabilities to other processes on start. However, for security reasons, you limit it just to the `"messaging"` cap for messaging this process back, hence why it is a `Vec<ProcessId>` instead of vector of arbitrary capabilities.
->>>>>>> 1cc53262
+- `request_capabilities: Vec<Capability>`: This argument is for passing immediate capabilities to the child process.
+   As illustrated in the provided example, the parent's `http_client` messaging capability was shared with the child.
+
+- `grant_capabilities: Vec<ProcessId>`: This argument is for granting capabilities to other processes on start.
+  However, for security reasons, you limit it just to the `"messaging"` cap for messaging this process back, hence why it is a `Vec<ProcessId>` instead of vector of arbitrary capabilities.
+
 - `public: bool`: This boolean value determines whether the process can receive messages from other processes by default.
 
 The fields within the spawn function closely mirror those found in the pkg/manifest.json file of your project, providing a consistent and intuitive setup for process management.