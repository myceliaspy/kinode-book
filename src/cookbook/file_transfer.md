--- conflicted
+++ resolved
@@ -3,11 +3,7 @@
 This entry will teach you to build a simple file transfer app, allowing nodes to download files from a public directory.
 It will use the vfs to read and write files, and will spin up worker processes for the transfer.
 
-<<<<<<< HEAD
-This guide assumes a basic understanding of nectar process building, some familiarity with `kit`, requests and responses, and some knowledge of rust syntax.
-=======
-This guide assumes a basic understanding of Nectar process building, some familiarity with `necdev`, requests and responses, and some knowledge of rust syntax.
->>>>>>> d2810c46
+This guide assumes a basic understanding of Nectar process building, some familiarity with `kit`, requests and responses, and some knowledge of rust syntax.
 
 ## Contents
 
@@ -24,15 +20,10 @@
 
 Here's a clean template so you have a complete fresh start:
 
-<<<<<<< HEAD
 This guide will use the following `nectar_process_lib` version in `Cargo.toml` for this app:
 ```
-nectar_process_lib = { git = "ssh://git@github.com/uqbar-dao/process_lib.git", rev = "412fbfe" }
-```
-=======
-This guide will use the following nectar_process_lib version in Cargo.toml for this app:
-```nectar_process_lib = { git = "ssh://git@github.com/uqbar-dao/process_lib.git", rev = "64d2856" }```
->>>>>>> d2810c46
+nectar_process_lib = { git = "ssh://git@github.com/uqbar-dao/process_lib.git", rev = "64d2856" }
+```
 
 ```rust
 use serde::{Deserialize, Serialize};
@@ -97,11 +88,7 @@
 Now, start by creating a drive (folder) in your vfs and opening it, where files will be downloaded by other nodes.
 You can add a whitelist a bit later!
 
-<<<<<<< HEAD
-You can import a bunch of vfs functions from the `process_lib`, and you'll specifically use the `create_drive` and `open_dir` functions first.
-=======
-Also, import some vfs functions from the process_lib.
->>>>>>> d2810c46
+Also, import some vfs functions from the `process_lib`.
 
 ```rust
 use nectar_process_lib::vfs::{create_drive, metadata, open_dir, Directory, FileType},
@@ -211,11 +198,7 @@
 }
 ```
 
-<<<<<<< HEAD
-Now, you can fill in the ListFiles request and response behaviour, which is just a ReadDir action to the vfs.
-=======
 You can then add the `handle_transfer_request` and `handle_transfer_response` functions.
->>>>>>> d2810c46
 
 ```rust
 fn handle_transfer_request(
@@ -226,35 +209,6 @@
 ) -> anyhow::Result<()> {
     let transfer_request = serde_json::from_slice::<TransferRequest>(body)?;
 
-<<<<<<< HEAD
-match transfer_request {
-    TransferRequest::ListFiles => {
-        let entries = file_dir.read()?;
-        let files: Vec<FileInfo> = entries
-            .iter()
-            .filter_map(|file| match file.file_type {
-                FileType::File => match metadata(&file.path) {
-                    Ok(metadata) => Some(FileInfo {
-                        name: file.path.clone(),
-                        size: metadata.len,
-                    }),
-                    Err(_) => None,
-                },
-                _ => None,
-            })
-            .collect();
-
-        Response::new()
-            .body(serde_json::to_vec(&TransferResponse::ListFiles(files))?)
-            .send()?;
-    }
-}
-```
-
-And add the corresponding `handle_transfer_response` too!
-
-```rust
-=======
     match transfer_request {
         TransferRequest::ListFiles => {
             let entries = files_dir.read()?;
@@ -271,7 +225,6 @@
                     _ => None,
                 })
                 .collect();
->>>>>>> d2810c46
 
             Response::new()
                 .body(serde_json::to_vec(&TransferResponse::ListFiles(files))?)
@@ -369,21 +322,12 @@
 
 To enable spawning, import the `spawn` function from the `process_lib`.
 
-<<<<<<< HEAD
-Code this out so it becomes clearer, we'll import the spawn function from the `process_lib`.
-=======
->>>>>>> d2810c46
 The only additional part you need to handle in the transfer app is the Download request you've added.
 
 `TransferRequest::Download` will handle 2 cases:
 
-<<<<<<< HEAD
 1. A node sent us a download request, you spawn a worker, and tell it to send chunks to the `target_worker` you got in the request.
 2. You want to download a file from another node, you send yourself a download request, you spin up a worker and send it's address to the remote node.
-=======
-1. A node sent you a download request, your process spawns a worker and tells it to send chunks to the target_worker it received in the download request.
-2. You want to download a file from another node, you send yourself a download request, and then you spin up a worker, whose address you send to the remote node.
->>>>>>> d2810c46
 
 ```rust
     match transfer_request {
@@ -445,22 +389,15 @@
     }
 ```
 
-<<<<<<< HEAD
-There you go. As you can see, the main transfer doesn't actually do much, all it handles is a handshake.
-This gives us the possibility to add more features easily later on.
-=======
-There you go. As you can see, the main transfer doesn't actually do much — it only handles a handshake. This makes adding more features later on very simple.
->>>>>>> d2810c46
+There you go.
+As you can see, the main transfer doesn't actually do much — it only handles a handshake.
+This makes adding more features later on very simple.
 
 Now, the actual worker.
 Add this bit by bit:
 
-<<<<<<< HEAD
-First, because when you spawn your worker, you give it `our_capabilities()`, it will have access to messaging and the vfs drive because you also do.
-So you can simply open the `files_dir` without issue.
-=======
-First, because when you spawn your worker you give it `our_capabilities()` (i.e. it has the same capabilities as the parent process), the worker will have the ability to message both "net:sys:nectar" and "vfs:sys:nectar". As it's also within the same package, you can simply open the `files_dir` without issue.
->>>>>>> d2810c46
+First, because when you spawn your worker you give it `our_capabilities()` (i.e. it has the same capabilities as the parent process), the worker will have the ability to message both `"net:sys:nectar"` and `"vfs:sys:nectar".
+As it's also within the same package, you can simply open the `files_dir` without issue.
 
 ```rust
 struct Component;
@@ -485,15 +422,9 @@
 }
 ```
 
-<<<<<<< HEAD
-You'll also need a bit of state, for the receiving worker.
-This is not persisted (you'll add that soon!), but when different chunks come in, you need to know what file to write to, and how long that file is for progress!
-This is not known at the point of spawning (init takes just a `our: String`), but you have created an Init request for it.
-=======
 You'll also need a bit of state for the receiving worker.
 This is not persisted (you'll add that soon!), but when different chunks arrive, you need to know what file to write to and how long that file should eventually become to generate progress updates.
 This is not known at the point of spawning (`init` takes just an `our: String`), but you've created a `WorkerRequest::Initialize` precisely for this reason.
->>>>>>> d2810c46
 
 The state you'll initialize at the start of the worker will look like this:
 
@@ -502,11 +433,7 @@
 let mut size: Option<u64> = None;
 ```
 
-<<<<<<< HEAD
-And then in the init function we pass it to `handle_message`:
-=======
-And then in the main loop we pass it to handle_message:
->>>>>>> d2810c46
+And then in the main loop we pass it to `handle_message`:
 
 ```rust
 struct Component;
@@ -533,11 +460,7 @@
 }
 ```
 
-<<<<<<< HEAD
-The `handle_message` function will handle 3 types: the requests Init, Chunk and Size.
-=======
-The handle_message function will handle 3 types: the requests Initialize, Chunk and Size.
->>>>>>> d2810c46
+The `handle_message` function will handle 3 types: the requests Initialize, Chunk and Size.
 
 `WorkerRequest::Initialize` runs once, received from the spawner:
 
@@ -679,7 +602,7 @@
             })?)
             .target(&main_app)
             .send()?;
-        
+
         if progress >= 100 {
             Response::new().body(serde_json::to_vec(&"Done")?).send()?;
             return Ok(());
