--- conflicted
+++ resolved
@@ -12,9 +12,6 @@
 Capabilities are checked on the package_id/drive part of the path, when calling CreateDrive you'll be given "Read" and "Write" caps that you can share with other processes.
 
 Other processes within your package will have access by default.
-<<<<<<< HEAD
-They can call actions within existing drives, like VfsAction::Read with path "/your_package:publisher.nec/assets/cat.jpeg".
-=======
 They can open and modify files and directories within their own package_id.
 
 ### Opening/Creating a drive
@@ -134,7 +131,6 @@
 ```
 
 ### API
->>>>>>> ac2adceb
 
 ```rust
 pub struct VfsRequest {
