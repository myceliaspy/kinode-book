--- conflicted
+++ resolved
@@ -9,18 +9,8 @@
 
 Capabilities are checked on the package_id/drive part of the path, when calling CreateDrive you'll be given "Read" and "Write" caps that you can share with other processes.
 
-<<<<<<< HEAD
-The VFS metadata is stored in a similar way to app state, by calling save_state.
-
-### API
-
-Requests always have a target drive. Modifying or reading this drive requires a corresponding capability enforced by the VFS. You can pass these capabilities to other apps/nodes who you want to be able to modify/read your files.
-
-[Click here to learn more about capabilities](../process-capabilities.md)
-=======
 Other processes within your package will have access by default.
 They can call actions within existing drives, like VfsAction::Read with path "/your_package:publisher.uq/assets/cat.jpeg".
->>>>>>> f69c0102
 
 ```rust
 pub struct VfsRequest {
