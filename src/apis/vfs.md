# VFS API

Useful helper functions can be found in the [kinode_process_lib](https://github.com/uqbar-dao/process_lib)

The VFS API tries to map over the [std::fs](https://doc.rust-lang.org/std/fs/index.html) calls as directly as possible.

Every request takes a path and a corresponding action.

<<<<<<< HEAD
## Drives
=======
Example path: `/your_package:publisher.os/pkg/`. This folder is usually filled with files put into the /pkg folder when installing with app_store.
>>>>>>> bc690212

VFS paths are normal relative paths within the folder `your_node_home/vfs`, but to be valid they need to be within a drive.
A drive is just a folder within your vfs, consisting of 2 parts: `/package_id/drive_name/`.

For example: `/your_package:publisher.os/pkg/`.
This folder is usually filled with files put into the /pkg folder when installing with app_store.
Capabilities are checked on the drive part of the path.
When calling CreateDrive you'll be given "read" and "write" caps that you can share with other processes.

Other processes within your package will have access by default.
They can open and modify files and directories within their own package_id.

### Opening/Creating a Drive

```rust
let drive_path: String = create_drive(our.package_id(), "drive_name")?;
// you can now prepend this path to any files/directories you're interacting with
let file = open_file(&format!("{}/hello.txt", &drive_path), true);
```

### Sharing a Drive Capability

```rust
let vfs_read_cap = serde_json::json!({
    "kind": "read",
    "drive": drive_path,
}).to_string();

let vfs_address = Address {
    node: our.node.clone(),
    process: ProcessId::from_str("vfs:distro:sys").unwrap(),
};

// get this capability from our store
let cap = get_capability(&vfs_address, &vfs_read_cap);

// now if we have that Capability, we can attach it to a subsequent message.
if let Some(cap) = cap {
    Request::new()
        .capabilities(vec![cap])
        .body(b"hello".to_vec())
        .send()?;
}
```

```rust
// the receiving process can then save the capability to it's store, and open the drive.
save_capabilities(incoming_request.capabilities);
let dir = open_dir(&drive_path, false)?;
```

### Files

#### Open a File

```rust
/// Opens a file at path, if no file at path, creates one if boolean create is true.
let file_path = format!("{}/hello.txt", &drive_path);
let file = open_file(&file_path, true);
```

#### Create a File

```rust
/// Creates a file at path, if file found at path, truncates it to 0.
let file_path = format!("{}/hello.txt", &drive_path);
let file = create(&file_path);
```

#### Read a File

```rust
/// Reads the entire file, from start position.
/// Returns a vector of bytes.
let contents = file.read()?;
```

#### Write a File

```rust
/// Write entire slice as the new file.
/// Truncates anything that existed at path before.
let buffer = b"Hello!";
file.write(&buffer)?;
```

#### Write to File

```rust
/// Write buffer to file at current position, overwriting any existing data.
let buffer = b"World!";
file.write_all(&buffer)?;
```

#### Read at position

```rust
/// Read into buffer from current cursor position
/// Returns the amount of bytes read.
let mut buffer = vec![0; 5];
file.read_at(&buffer)?;
```

#### Set Length

```rust
/// Set file length, if given size > underlying file, fills it with 0s.
file.set_len(42)?;
```

#### Seek to a position

```rust
/// Seek file to position.
/// Returns the new position.
let position = SeekFrom::End(0);
file.seek(&position)?;
```

#### Sync

```rust
/// Syncs path file buffers to disk.
file.sync_all()?;
```

#### Metadata

```rust
/// Metadata of a path, returns file type and length.
let metadata = file.metadata()?;
```

### Directories

#### Open a Directory

```rust
/// Opens or creates a directory at path.
/// If trying to create an existing file, will just give you the path.
let dir_path = format!("{}/my_pics", &drive_path);
let dir = open_dir(&dir_path, true);
```

#### Read a Directory

```rust
/// Iterates through children of directory, returning a vector of DirEntries.
/// DirEntries contain the path and file type of each child.
let entries = dir.read()?;
```

#### General path Metadata

```rust
/// Metadata of a path, returns file type and length.
let some_path = format!("{}/test", &drive_path);
let metadata = metadata(&some_path)?;
```

### API

```rust
pub struct VfsRequest {
    /// path is always prepended by package_id, the capabilities of the topmost folder are checked
    /// "/your_package:publisher.os/drive_folder/another_folder_or_file"
    pub path: String,
    pub action: VfsAction,
}

pub enum VfsAction {
    CreateDrive,
    CreateDir,
    CreateDirAll,
    CreateFile,
    OpenFile { create: bool },
    CloseFile,
    Write,
    WriteAt,
    Append,
    SyncAll,
    Read,
    ReadDir,
    ReadToEnd,
    ReadExact(u64),
    ReadToString,
    Seek { seek_from: SeekFrom },
    RemoveFile,
    RemoveDir,
    RemoveDirAll,
    Rename { new_path: String },
    Metadata,
    AddZip,
    CopyFile { new_path: String },
    Len,
    SetLen(u64),
    Hash,
}

pub enum SeekFrom {
    Start(u64),
    End(i64),
    Current(i64),
}

pub enum FileType {
    File,
    Directory,
    Symlink,
    Other,
}

pub struct FileMetadata {
    pub file_type: FileType,
    pub len: u64,
}

pub struct DirEntry {
    pub path: String,
    pub file_type: FileType,
}

pub enum VfsResponse {
    Ok,
    Err(VfsError),
    Read,
    SeekFrom(u64),
    ReadDir(Vec<DirEntry>),
    ReadToString(String),
    Metadata(FileMetadata),
    Len(u64),
    Hash([u8; 32]),
}

pub enum VfsError {
    NoCap { action: String, path: String },
    BadBytes { action: String, path: String },
    BadRequest { error: String },
    ParseError { error: String, path: String },
    IOError { error: String, path: String },
    CapChannelFail { error: String },
    BadJson { error: String },
    NotFound { path: String },
    CreateDirError { path: String, error: String },
}
```<|MERGE_RESOLUTION|>--- conflicted
+++ resolved
@@ -6,11 +6,7 @@
 
 Every request takes a path and a corresponding action.
 
-<<<<<<< HEAD
 ## Drives
-=======
-Example path: `/your_package:publisher.os/pkg/`. This folder is usually filled with files put into the /pkg folder when installing with app_store.
->>>>>>> bc690212
 
 VFS paths are normal relative paths within the folder `your_node_home/vfs`, but to be valid they need to be within a drive.
 A drive is just a folder within your vfs, consisting of 2 parts: `/package_id/drive_name/`.
