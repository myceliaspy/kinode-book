--- conflicted
+++ resolved
@@ -129,11 +129,7 @@
 
 Below, you'll find the full code for the CLI version of the app.
 You can build it and install it on a node using `necdev`.
-<<<<<<< HEAD
-You can interact with it in the terminal, primitively, like so (assuming your first node is `fake.nec` and second is `fake2.nec`)):
-=======
 You can interact with it in the terminal, primitively, like so (assuming your first node is `fake.nec` and second is `fake2.nec`):
->>>>>>> 13597ca1
 ```
 /a our@my_chess:my_chess:template.nec
 /m {"NewGame": {"white": "fake.nec", "black": "fake2.nec"}}
