# Processes

### Overview

On Uqbar, processes are the building blocks for peer-to-peer applications.
The Uqbar runtime handles message-passing between processes, plus the startup and teardown of said processes.
This section describes the message design as it relates to processes.

Processes have a globally unique identifier, or "address", composed of four elements.
First, the publisher's node.
Second, the package name.
Third, the process identifier.
Processes spawn with their own identifier: either a developer-selected string or a randomly-generated number as string.
And finally, the node the process is running on (your node).

Package IDs (TODO: link to docs) look like:

```
my_cool_software:my_username.uq
```

Process IDs (TODO: link to docs) look like:

```
process_one:my_cool_software:my_username.uq
8513024814:my_cool_software:my_username.uq
```

Addresses (TODO: link to docs) look like:

```
some_user.uq@process_one:my_cool_software:my_username.uq
```

Processes are compiled to Wasm.
They can be started once and complete immediately, or they can run forever.
They can spawn other processes, and coordinate in arbitrarily complex ways by passing messages to one another.

### Process State

Uqbar processes can be stateless or stateful.
In this case, state refers to data that is persisted between process instantiations.
Nodes get turned off, intentionally or otherwise.
The kernel handles rebooting processes that were running previously, but their state is not persisted by default.

Instead, processes elect to persist data, and what data to persist, when desired.
Data might be persisted after every message ingested, after every X minutes, after a certain specific event, or never.
When data is persisted, the kernel saves it to our abstracted filesystem, which not only persists data on disk, but also across arbitrarily many encrypted remote backups as configured at the user-system-level.

This design allows for ephemeral state that lives in-memory, or truly permanent state, encrypted across many remote backups, synchronized and safe. [Read more about filesystem persistence here](./files.md).

### Requests and Responses

Processes communicate by passing messages, of which there are two kinds: `requests` and `responses`.

When a request or response is received, it has an attached `address`, which consists of: the source of the message, including the ID of the process that produced the request, as well as the ID of the originating node.

The integrity of a source `address` differs between local and remote messages.
If a message is local, the validity of its source is ensured by the local kernel, which can be trusted to label the process ID and node ID correctly.
If a message is remote, only the node ID can be validated (via networking keys associated with each node ID).
The process ID comes from the remote kernel, which could claim any process ID.
This is fine — merely consider remote process IDs a *claim* about the initiating process rather than an infallible ID like in the local case.

Requests can be issued at any time by a running process.
A request can optionally expect a response.
If it does, the request will be retained by the kernel, along with an optional `context` object created by the request's issuer.
A request will be considered outstanding until the kernel receives a matching response, at which point that response will be delivered to the requester alongside the optional `context`.
`context`s allow responses to be disambiguated when handled asynchronously, for example, when some information about the request must be used in handling the response.
Responses can also be handled in an async-await style, as will be discussed in a moment.

Requests that expect a response set a timeout value, after which, if no response is received, the initial request is returned to the process that issued it as an error.
Send errors are handled in processes alongside other incoming messages.

If a process receives a request, that doesn't mean it must directly issue a response.
The process can instead issue request(s) that "inherit" from the incipient request, continuing its line.
If a request "inherits" from another request, responses to the child request will be returned to the parent request's issuer.
This allows for arbitrarily complex request-response chains, particularly useful for "middleware" processes.

Messages, both requests and responses, can contain arbitrary data, which must be interpreted by the process that receives it.
The structure of a message contains hints about how best to do this:

First, messages contain a field labeled `body`, which holds the actual contents of the message.
In order to cross the Wasm boundary and be language-agnostic, the `body` field is simply a byte vector.
To achieve composability between processes, a process should be very clear, in code and documentation, about what it expects in the `body` field and how it gets parsed, usually into a language-level struct or object.

A message also contains a `lazy_load_blob`, another byte vector, used for opaque, arbitrary, or large data.
`lazy_load_blob`s, along with being suitable location for miscellaneous message data, are an optimization for shuttling messages across the Wasm boundary.
Unlike other message fields, the `lazy_load_blob` is only moved into a process if explicitly called with (`get_blob()`).
Processes can thus choose whether to ingest a `lazy_load_blob` based on the `body`/`metadata`/`source`/`context` of a given message.
`lazy_load_blob`s hold bytes alongside a `mime` field for explicit process-and-language-agnostic format declaration, if desired.

Lastly, messages contain an optional `metadata` field, expressed as a JSON-string, to enable middleware processes and other such things to manipulate the message without altering the IPC itself.

Messages that result in networking failures, like requests that timeout, are returned to the process that created them as an error.
There are only two kinds of send errors: Offline and Timeout.
Offline means a message's remote target definitively cannot be reached.
Timeout is multi-purpose: for remote nodes, it may indicate compromised networking; for both remote and local nodes, it may indicate that a process is simply failing to respond in the required time.

A send error will return to the originating process the initial message, along with any optional `context`, so that the process can re-send the message, crash, or otherwise handle the failure as the developer desires.
If the error results from a response, the process may optionally try to re-send a response: it will be directed towards the original outstanding request.

<<<<<<< HEAD
- access to networking:
    To be able to send messages over the network, a process must acquire the `"network"` capability.

- access to other processes:
    To be able to message other processes on your node, a proess must acquire the `"messaging"` capability issued by that process. Since this is such a common capability, we can have special affordances to make it as ergonomic as possible - you do not have to attach the `"messaging"` capability to the `Request` or `Response` any time you want to message another process. Once it is saved, the kernel will check for you.
=======
### Capabilities

Processes must acquire capabilities from the kernel in order to perform certain operations.
Processes themselves can also produce capabilities in order to give them to other processes.
For more information about the general capabilities-based security paradigm, [insert link to good article here].

The kernel gives out capabilities that allow a process to message another *local* process.
It also gives a capability allowing processes to send and receive messages over the network.
A process can optionally mark itself as `public`, meaning that it can be messaged by any *local* process regardless of capabilities.

[See the capabilities chapter for more details.](./process-capabilities.md)

### Conclusion
>>>>>>> f69c0102

This is a high-level overview of process semantics.
In practice, processes are combined and shared in **packages**, which are generally synonymous with **apps**.

It's briefly discussed here that processes are compiled to Wasm.
The details of this are not covered in the Uqbar Book, but can be found in the documentation for the [Uqbar runtime](https://github.com/uqbar-dao/uqbar), which uses [Wasmtime](https://wasmtime.dev/), a WebAssembly runtime, to load, execute, and provide an interface for the subset of Wasm processes that are valid Uqbar processes.
Pragmatically, processes can be compiled using the [`uqdev` tools](https://github.com/uqbar-dao/uqdev).
The long term goal of the Uqbar runtime is to use [WASI](https://wasi.dev/) to provide a secure, sandboxed environment for processes to not only make use of the kernel features described in this document, but also to make full use of the entire WebAssembly ecosystem, including the ability to use sandboxed system calls provided by the host via WASI.<|MERGE_RESOLUTION|>--- conflicted
+++ resolved
@@ -99,13 +99,6 @@
 A send error will return to the originating process the initial message, along with any optional `context`, so that the process can re-send the message, crash, or otherwise handle the failure as the developer desires.
 If the error results from a response, the process may optionally try to re-send a response: it will be directed towards the original outstanding request.
 
-<<<<<<< HEAD
-- access to networking:
-    To be able to send messages over the network, a process must acquire the `"network"` capability.
-
-- access to other processes:
-    To be able to message other processes on your node, a proess must acquire the `"messaging"` capability issued by that process. Since this is such a common capability, we can have special affordances to make it as ergonomic as possible - you do not have to attach the `"messaging"` capability to the `Request` or `Response` any time you want to message another process. Once it is saved, the kernel will check for you.
-=======
 ### Capabilities
 
 Processes must acquire capabilities from the kernel in order to perform certain operations.
@@ -119,7 +112,6 @@
 [See the capabilities chapter for more details.](./process-capabilities.md)
 
 ### Conclusion
->>>>>>> f69c0102
 
 This is a high-level overview of process semantics.
 In practice, processes are combined and shared in **packages**, which are generally synonymous with **apps**.
