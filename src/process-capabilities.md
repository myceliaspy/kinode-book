# Capability-Based Security
Capabilities are a security paradigm in which an ability that is usually handled as a *permission* (i.e. certain processes are allowed to perform an action if they are saved on an "access control list") are instead handled as a *token* (i.e. the process that possesses token can perform a certain action).
These unforgeable tokens (as enforced by the kernel) can be passed to other owners, held by a given process, and checked for.

<<<<<<< HEAD
In Nectar OS, each process has an associated set of capabilities, which are each represented internally as an arbitrary JSON object with a source process.
The kernel abstracts away the procedure of checking if a capability is legitimate, using the running node's networking keys as a signing mechanism to ensure that capabilities are not forged.
=======
In Uqbar, each process has an associated set of capabilities, which are each represented internally as an arbitrary JSON object with a source process:

```rust
pub struct Capability {
    pub issuer: Address,
    pub params: String, // JSON-string
}
```
The kernel abstracts away the process of ensuring that a capability is not forged.
As a process developer, if a capability comes in on a message or is granted to you by the kernel, you can guarantee that it is legitimate.
>>>>>>> 1cc53262

Runtime processes, including the kernel itself, the filesystem, and the HTTP client, use capabilities to ensure that only the processes that should be able to access them can do so.
For example, the filesystem has read/write capabilities that determine whether you can perform those operations on a drive.

[System level capabilities](#startup-capabilities-with-manifestjson) like the above can only be given when a process is installed.


## Startup Capabilities with `manifest.json`

When developing a process, the first encounter you will have with capabilities is with the `manifest.json` file, where capabilities are directly granted to a process on startup.
Upon install, the package manager (also referred to as "app store") surfaces these requested capabilities to the user, who can then choose to grant them or not.Here is a `manfiest.json` example for the `chess` app:
```json
[
    {
        "process_name": "chess",
        "process_wasm_path": "/chess.wasm",
        "on_exit": "Restart",
        "request_networking": true,
        "request_capabilities": [
            "net:sys:uqbar"
        ],
        "grant_capabilities": [
            "http_server:sys:uqbar"
        ],
        "public": true
    }
]
```
By setting `request_networking: true`, the kernel will give it the `"networking"` capability. In the `request_capabilities` field, `chess` is asking for the capability to message `net:sys:uqbar`.
Finally, in the `grant_capabilities` field, it is giving `http_server:sys:uqbar` the ability to message `chess`. 

When booting the `chess` app, all of these capabilities will be granted throughout our node.
If we were to print out `chess`' capabilities using `uqbar_process_lib::our_capabilities() -> Vec<Capability>`, we would see something like this:

```rust
[
    // obtained because of `request_networking: true`
    Capability { issuer: "our@kernel:sys:uqbar", params: "\"network\"" },
    // obtained because we asked for it in `request_capabilities`
    Capability { issuer: "our@net:sys:uqbar", params: "\"messaging\"" }
]
```
Note that [userspace capabilities](#userspace-capabilities), those *created by other processes*, can also be requested in a package manifest, though it's not guaranteed that the user will have installed the process that can grant the capability.
Therefore, when a userspace process uses the capabilities system, it should have a way to grant capabilities through its `body` protocol, as described below.

## Userspace Capabilities

While the manifest fields are useful for getting a process started, it is not sufficient for creating and giving custom capabilities to other processes.
To create our own capabilities, we can simply create a new one, and attach it to a `Request` or `Response` like so:

```rust
let my_new_cap = uqbar_process_lib::Capability::new(our, "\"my-new-capability\"");

Request::new()
    .to(a_different_process)
    .capabilities(vec![my_new_cap])
    .send();
```

On the other end, if a process wants to save and reuse that capability, they can do something like this:

```rust
uqbar_process_lib::save_capabilities(req.capabilities);
```
This call will automatically save the caps for later use.
Next time you attach this cap to a message, whether that is for authentication with the `issuer`, or to share it with another process, it will reach the other side just fine, and they can check it using the exact same flow.<|MERGE_RESOLUTION|>--- conflicted
+++ resolved
@@ -2,11 +2,7 @@
 Capabilities are a security paradigm in which an ability that is usually handled as a *permission* (i.e. certain processes are allowed to perform an action if they are saved on an "access control list") are instead handled as a *token* (i.e. the process that possesses token can perform a certain action).
 These unforgeable tokens (as enforced by the kernel) can be passed to other owners, held by a given process, and checked for.
 
-<<<<<<< HEAD
-In Nectar OS, each process has an associated set of capabilities, which are each represented internally as an arbitrary JSON object with a source process.
-The kernel abstracts away the procedure of checking if a capability is legitimate, using the running node's networking keys as a signing mechanism to ensure that capabilities are not forged.
-=======
-In Uqbar, each process has an associated set of capabilities, which are each represented internally as an arbitrary JSON object with a source process:
+In Nectar OS, each process has an associated set of capabilities, which are each represented internally as an arbitrary JSON object with a source process:
 
 ```rust
 pub struct Capability {
@@ -16,7 +12,6 @@
 ```
 The kernel abstracts away the process of ensuring that a capability is not forged.
 As a process developer, if a capability comes in on a message or is granted to you by the kernel, you can guarantee that it is legitimate.
->>>>>>> 1cc53262
 
 Runtime processes, including the kernel itself, the filesystem, and the HTTP client, use capabilities to ensure that only the processes that should be able to access them can do so.
 For example, the filesystem has read/write capabilities that determine whether you can perform those operations on a drive.
@@ -46,7 +41,7 @@
 ]
 ```
 By setting `request_networking: true`, the kernel will give it the `"networking"` capability. In the `request_capabilities` field, `chess` is asking for the capability to message `net:sys:uqbar`.
-Finally, in the `grant_capabilities` field, it is giving `http_server:sys:uqbar` the ability to message `chess`. 
+Finally, in the `grant_capabilities` field, it is giving `http_server:sys:uqbar` the ability to message `chess`.
 
 When booting the `chess` app, all of these capabilities will be granted throughout our node.
 If we were to print out `chess`' capabilities using `uqbar_process_lib::our_capabilities() -> Vec<Capability>`, we would see something like this:
