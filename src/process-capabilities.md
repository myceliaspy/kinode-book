--- conflicted
+++ resolved
@@ -1,5 +1,4 @@
 # Capability-Based Security
-<<<<<<< HEAD
 Capabilities are our security mechanism to provide fine-grained access control. They are a very simple struct:
 ```rust
 pub struct Capability {
@@ -60,23 +59,4 @@
 ```rust
 uqbar_process_lib::save_capabilities(req.capabilities);
 ```
-This call will automatically save the caps for later use. Next time you attach this cap to a message, whether that is for authentication with the `issuer`, or to share it with another process, it will reach the other side just fine, and they can check it using the exact same flow as above.
-=======
-
-Capabilities are a security paradigm in which an ability that is usually handled as a *permission* (i.e. certain processes are allowed to perform an action if they are saved on an "access control list") are instead handled as a *token* (i.e. the process that possesses token can perform a certain action).
-These unforgeable tokens (as enforced by the kernel) can be passed to other owners, held by a given process, and checked for.
-
-In Uqbar, each process has an associated set of capabilities, which are each represented internally as an arbitrary JSON object with a source process.
-The kernel abstracts away the procedure of checking if a capability is legitimate, using the running node's networking keys as a signing mechanism to ensure that capabilities are not forged.
-
-Runtime processes, including the kernel itself, the filesystem, and the HTTP client, use capabilities to ensure that only the processes that should be able to access them can do so.
-For example, the filesystem has a capability that allows processes to read from a given directory, and another that allows writing to a given directory.
-For specific details, see the API reference for a given runtime process.
-
-"System-level" capabilities like the above can only be given when a process is installed.
-A package uses the `manifest.json` file in its root directory to declare what capabilities its processes need.
-Upon install, the package manager (also referred to as "app store") surfaces these requested capabilities to the user, who can then choose to grant them or not.
-
-"Userspace" capabilities, those *created by other processes*, can also be requested in a package manifest, though it's not guaranteed that the user will have installed the process that can grant the capability.
-Therefore, when a userspace process uses the capabilities system, it should have a way to grant capabilities through its IPC protocol. (TODO: link to example(s).)
->>>>>>> f69c0102
+This call will automatically save the caps for later use. Next time you attach this cap to a message, whether that is for authentication with the `issuer`, or to share it with another process, it will reach the other side just fine, and they can check it using the exact same flow as above.